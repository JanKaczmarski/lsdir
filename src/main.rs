<<<<<<< HEAD
use clap::Parser;
use std::time::SystemTime;
mod cli;
=======
mod file_type;
mod utilities;

use std::fs;

// fn get_directory_data()

//
>>>>>>> bdceeb03


fn main() -> std::io::Result<()> {
    let args = cli::Cli::parse();

    println!("{:?}", args);

    Ok(())
}<|MERGE_RESOLUTION|>--- conflicted
+++ resolved
@@ -1,17 +1,10 @@
-<<<<<<< HEAD
 use clap::Parser;
-use std::time::SystemTime;
 mod cli;
-=======
 mod file_type;
 mod utilities;
 
 use std::fs;
 
-// fn get_directory_data()
-
-//
->>>>>>> bdceeb03
 
 
 fn main() -> std::io::Result<()> {
